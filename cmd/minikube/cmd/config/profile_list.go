/*
Copyright 2019 The Kubernetes Authors All rights reserved.

Licensed under the Apache License, Version 2.0 (the "License");
you may not use this file except in compliance with the License.
You may obtain a copy of the License at

    http://www.apache.org/licenses/LICENSE-2.0

Unless required by applicable law or agreed to in writing, software
distributed under the License is distributed on an "AS IS" BASIS,
WITHOUT WARRANTIES OR CONDITIONS OF ANY KIND, either express or implied.
See the License for the specific language governing permissions and
limitations under the License.
*/

package config

import (
	"encoding/json"
	"fmt"
	"os"
	"strconv"
	"strings"

<<<<<<< HEAD
	"k8s.io/klog/v2"
=======
	"k8s.io/minikube/pkg/minikube/bootstrapper/bsutil/kverify"
>>>>>>> 0fc0c823
	"k8s.io/minikube/pkg/minikube/config"
	"k8s.io/minikube/pkg/minikube/driver"
	"k8s.io/minikube/pkg/minikube/exit"
	"k8s.io/minikube/pkg/minikube/machine"
	"k8s.io/minikube/pkg/minikube/out"
	"k8s.io/minikube/pkg/minikube/reason"
	"k8s.io/minikube/pkg/minikube/style"

<<<<<<< HEAD
=======
	"github.com/docker/machine/libmachine"
	"github.com/golang/glog"
>>>>>>> 0fc0c823
	"github.com/olekukonko/tablewriter"
	"github.com/spf13/cobra"
)

var output string

var profileListCmd = &cobra.Command{
	Use:   "list",
	Short: "Lists all minikube profiles.",
	Long:  "Lists all valid minikube profiles and detects all possible invalid profiles.",
	Run: func(cmd *cobra.Command, args []string) {
		switch strings.ToLower(output) {
		case "json":
			printProfilesJSON()
		case "table":
			printProfilesTable()
		default:
			exit.Message(reason.Usage, fmt.Sprintf("invalid output format: %s. Valid values: 'table', 'json'", output))
		}
	},
}

func printProfilesTable() {
	validProfiles, invalidProfiles, err := config.ListProfiles()

	if err != nil {
		glog.Warningf("error loading profiles: %v", err)
	}

	if len(validProfiles) == 0 {
		exit.Message(reason.Usage, "No minikube profile was found. You can create one using `minikube start`.")
	}

	updateProfilesStatus(validProfiles)
	renderProfilesTable(profilesToTableData(validProfiles))
	warnInvalidProfiles(invalidProfiles)
}

func updateProfilesStatus(profiles []*config.Profile) {
	api, err := machine.NewAPIClient()
	if err != nil {
		klog.Errorf("failed to get machine api client %v", err)
	}
	defer api.Close()

<<<<<<< HEAD
	for _, p := range validProfiles {
		cp, err := config.PrimaryControlPlane(p.Config)
		if err != nil {
			exit.Error(reason.GuestCpConfig, "error getting primary control plane", err)
		}
		p.Status, err = machine.Status(api, driver.MachineName(*p.Config, cp))
		if err != nil {
			klog.Warningf("error getting host status for %s: %v", p.Name, err)
		}
		validData = append(validData, []string{p.Name, p.Config.Driver, p.Config.KubernetesConfig.ContainerRuntime, cp.IP, strconv.Itoa(cp.Port), p.Config.KubernetesConfig.KubernetesVersion, p.Status})
=======
	for _, p := range profiles {
		p.Status = profileStatus(p, api)
>>>>>>> 0fc0c823
	}
}

func profileStatus(p *config.Profile, api libmachine.API) string {
	cp, err := config.PrimaryControlPlane(p.Config)
	if err != nil {
		exit.Error(reason.GuestCpConfig, "error getting primary control plane", err)
	}

	host, err := machine.LoadHost(api, driver.MachineName(*p.Config, cp))
	if err != nil {
		glog.Warningf("error loading profiles: %v", err)
		return "Unknown"
	}

	cr, err := machine.CommandRunner(host)
	if err != nil {
		glog.Warningf("error loading profiles: %v", err)
		return "Unknown"
	}

	hostname, _, port, err := driver.ControlPlaneEndpoint(p.Config, &cp, host.DriverName)
	if err != nil {
<<<<<<< HEAD
		klog.Warningf("error loading profiles: %v", err)
=======
		glog.Warningf("error loading profiles: %v", err)
		return "Unknown"
>>>>>>> 0fc0c823
	}

	status, err := kverify.APIServerStatus(cr, hostname, port)
	if err != nil {
<<<<<<< HEAD
		klog.Errorf("failed to get machine api client %v", err)
=======
		glog.Warningf("error getting apiserver status for %s: %v", p.Name, err)
		return "Unknown"
>>>>>>> 0fc0c823
	}
	return status.String()
}

func renderProfilesTable(ps [][]string) {
	table := tablewriter.NewWriter(os.Stdout)
	table.SetHeader([]string{"Profile", "VM Driver", "Runtime", "IP", "Port", "Version", "Status"})
	table.SetAutoFormatHeaders(false)
	table.SetBorders(tablewriter.Border{Left: true, Top: true, Right: true, Bottom: true})
	table.SetCenterSeparator("|")
	table.AppendBulk(ps)
	table.Render()
}

func profilesToTableData(profiles []*config.Profile) [][]string {
	var data [][]string
	for _, p := range profiles {
		cp, err := config.PrimaryControlPlane(p.Config)
		if err != nil {
			exit.Error(reason.GuestCpConfig, "error getting primary control plane", err)
		}
<<<<<<< HEAD
		status, err := machine.Status(api, driver.MachineName(*v.Config, cp))
		if err != nil {
			klog.Warningf("error getting host status for %s: %v", v.Name, err)
		}
		v.Status = status
=======

		data = append(data, []string{p.Name, p.Config.Driver, p.Config.KubernetesConfig.ContainerRuntime, cp.IP, strconv.Itoa(cp.Port), p.Config.KubernetesConfig.KubernetesVersion, p.Status})
>>>>>>> 0fc0c823
	}
	return data
}

func warnInvalidProfiles(invalidProfiles []*config.Profile) {
	if invalidProfiles == nil {
		return
	}

	out.WarningT("Found {{.number}} invalid profile(s) ! ", out.V{"number": len(invalidProfiles)})
	for _, p := range invalidProfiles {
		out.ErrT(style.Empty, "\t "+p.Name)
	}

	out.ErrT(style.Tip, "You can delete them using the following command(s): ")
	for _, p := range invalidProfiles {
		out.Err(fmt.Sprintf("\t $ minikube delete -p %s \n", p.Name))
	}
}

func printProfilesJSON() {
	validProfiles, invalidProfiles, err := config.ListProfiles()

	updateProfilesStatus(validProfiles)

	var body = map[string]interface{}{}
	if err == nil || config.IsNotExist(err) {
		body["valid"] = profilesOrDefault(validProfiles)
		body["invalid"] = profilesOrDefault(invalidProfiles)
		jsonString, _ := json.Marshal(body)
		out.String(string(jsonString))
	} else {
		body["error"] = err
		jsonString, _ := json.Marshal(body)
		out.String(string(jsonString))
		os.Exit(reason.ExGuestError)
	}
}

func profilesOrDefault(profiles []*config.Profile) []*config.Profile {
	if profiles != nil {
		return profiles
	}
	return []*config.Profile{}
}

func init() {
	profileListCmd.Flags().StringVarP(&output, "output", "o", "table", "The output format. One of 'json', 'table'")
	ProfileCmd.AddCommand(profileListCmd)
}<|MERGE_RESOLUTION|>--- conflicted
+++ resolved
@@ -23,11 +23,8 @@
 	"strconv"
 	"strings"
 
-<<<<<<< HEAD
 	"k8s.io/klog/v2"
-=======
 	"k8s.io/minikube/pkg/minikube/bootstrapper/bsutil/kverify"
->>>>>>> 0fc0c823
 	"k8s.io/minikube/pkg/minikube/config"
 	"k8s.io/minikube/pkg/minikube/driver"
 	"k8s.io/minikube/pkg/minikube/exit"
@@ -36,11 +33,8 @@
 	"k8s.io/minikube/pkg/minikube/reason"
 	"k8s.io/minikube/pkg/minikube/style"
 
-<<<<<<< HEAD
-=======
 	"github.com/docker/machine/libmachine"
 	"github.com/golang/glog"
->>>>>>> 0fc0c823
 	"github.com/olekukonko/tablewriter"
 	"github.com/spf13/cobra"
 )
@@ -86,21 +80,8 @@
 	}
 	defer api.Close()
 
-<<<<<<< HEAD
-	for _, p := range validProfiles {
-		cp, err := config.PrimaryControlPlane(p.Config)
-		if err != nil {
-			exit.Error(reason.GuestCpConfig, "error getting primary control plane", err)
-		}
-		p.Status, err = machine.Status(api, driver.MachineName(*p.Config, cp))
-		if err != nil {
-			klog.Warningf("error getting host status for %s: %v", p.Name, err)
-		}
-		validData = append(validData, []string{p.Name, p.Config.Driver, p.Config.KubernetesConfig.ContainerRuntime, cp.IP, strconv.Itoa(cp.Port), p.Config.KubernetesConfig.KubernetesVersion, p.Status})
-=======
 	for _, p := range profiles {
 		p.Status = profileStatus(p, api)
->>>>>>> 0fc0c823
 	}
 }
 
@@ -124,22 +105,14 @@
 
 	hostname, _, port, err := driver.ControlPlaneEndpoint(p.Config, &cp, host.DriverName)
 	if err != nil {
-<<<<<<< HEAD
 		klog.Warningf("error loading profiles: %v", err)
-=======
-		glog.Warningf("error loading profiles: %v", err)
 		return "Unknown"
->>>>>>> 0fc0c823
 	}
 
 	status, err := kverify.APIServerStatus(cr, hostname, port)
 	if err != nil {
-<<<<<<< HEAD
-		klog.Errorf("failed to get machine api client %v", err)
-=======
-		glog.Warningf("error getting apiserver status for %s: %v", p.Name, err)
+		klog.Warningf("error getting apiserver status for %s: %v", p.Name, err)
 		return "Unknown"
->>>>>>> 0fc0c823
 	}
 	return status.String()
 }
@@ -161,16 +134,8 @@
 		if err != nil {
 			exit.Error(reason.GuestCpConfig, "error getting primary control plane", err)
 		}
-<<<<<<< HEAD
-		status, err := machine.Status(api, driver.MachineName(*v.Config, cp))
-		if err != nil {
-			klog.Warningf("error getting host status for %s: %v", v.Name, err)
-		}
-		v.Status = status
-=======
 
 		data = append(data, []string{p.Name, p.Config.Driver, p.Config.KubernetesConfig.ContainerRuntime, cp.IP, strconv.Itoa(cp.Port), p.Config.KubernetesConfig.KubernetesVersion, p.Status})
->>>>>>> 0fc0c823
 	}
 	return data
 }
