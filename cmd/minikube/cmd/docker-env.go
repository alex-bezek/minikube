--- conflicted
+++ resolved
@@ -44,12 +44,7 @@
 	"k8s.io/minikube/pkg/minikube/sysinit"
 )
 
-<<<<<<< HEAD
-var dockerEnvTCPTmpl = fmt.Sprintf("{{ .Prefix }}%s{{ .Delimiter }}{{ .DockerTLSVerify }}{{ .Suffix }}{{ .Prefix }}%s{{ .Delimiter }}{{ .DockerHost }}{{ .Suffix }}{{ .Prefix }}%s{{ .Delimiter }}{{ .DockerCertPath }}{{ .Suffix }}{{ .Prefix }}%s{{ .Delimiter }}{{ .MinikubeDockerdProfile }}{{ .Suffix }}{{ if .NoProxyVar }}{{ .Prefix }}{{ .NoProxyVar }}{{ .Delimiter }}{{ .NoProxyValue }}{{ .Suffix }}{{end}}{{ .UsageHint }}", constants.DockerTLSVerifyEnv, constants.DockerHostEnv, constants.DockerCertPathEnv, constants.MinikubeActiveDockerdEnv)
-
-var dockerEnvSSHTmpl = fmt.Sprintf("{{ .Prefix }}%s{{ .Delimiter }}{{ .DockerHost }}{{ .Suffix }}{{ .Prefix }}%s{{ .Delimiter }}{{ .MinikubeDockerdProfile }}{{ .Suffix }}{{ .UsageHint }}", constants.DockerHostEnv, constants.MinikubeActiveDockerdEnv)
-=======
-var dockerSetEnvTmpl = fmt.Sprintf(
+var dockerEnvTCPTmpl = fmt.Sprintf(
 	"{{ .Prefix }}%s{{ .Delimiter }}{{ .DockerTLSVerify }}{{ .Suffix }}"+
 		"{{ .Prefix }}%s{{ .Delimiter }}{{ .DockerHost }}{{ .Suffix }}"+
 		"{{ .Prefix }}%s{{ .Delimiter }}{{ .DockerCertPath }}{{ .Suffix }}"+
@@ -74,7 +69,12 @@
 	constants.ExistingDockerHostEnv,
 	constants.ExistingDockerCertPathEnv,
 	constants.MinikubeActiveDockerdEnv)
->>>>>>> 9fc4b2c1
+var dockerEnvSSHTmpl = fmt.Sprintf(
+	"{{ .Prefix }}%s{{ .Delimiter }}{{ .DockerHost }}{{ .Suffix }}"+
+		"{{ .Prefix }}%s{{ .Delimiter }}{{ .MinikubeDockerdProfile }}{{ .Suffix }}"+
+		"{{ .UsageHint }}",
+	constants.DockerHostEnv,
+	constants.MinikubeActiveDockerdEnv)
 
 // DockerShellConfig represents the shell config for Docker
 type DockerShellConfig struct {
@@ -122,18 +122,14 @@
 		s.DockerCertPath = envMap[constants.DockerCertPathEnv]
 	}
 	s.DockerHost = envMap[constants.DockerHostEnv]
-<<<<<<< HEAD
 	if !ec.ssh {
 		s.DockerTLSVerify = envMap[constants.DockerTLSVerifyEnv]
 	}
-=======
-	s.DockerTLSVerify = envMap[constants.DockerTLSVerifyEnv]
 
 	s.ExistingDockerCertPath = envMap[constants.ExistingDockerCertPathEnv]
 	s.ExistingDockerHost = envMap[constants.ExistingDockerHostEnv]
 	s.ExistingDockerTLSVerify = envMap[constants.ExistingDockerTLSVerifyEnv]
 
->>>>>>> 9fc4b2c1
 	s.MinikubeDockerdProfile = envMap[constants.MinikubeActiveDockerdEnv]
 
 	if ec.noProxy {
@@ -230,11 +226,7 @@
 			mustRestartDocker(cname, r)
 		}
 
-<<<<<<< HEAD
 		d := co.CP.Host.Driver
-		var err error
-=======
->>>>>>> 9fc4b2c1
 		port := constants.DockerDaemonPort
 		if driver.NeedsPortForward(driverName) {
 			port, err = oci.ForwardedPort(driverName, cname, port)
@@ -324,11 +316,11 @@
 
 // dockerSetScript writes out a shell-compatible 'docker-env' script
 func dockerSetScript(ec DockerEnvConfig, w io.Writer) error {
-	var dockerEnvTmpl string
+	var dockerSetEnvTmpl string
 	if ec.ssh {
-		dockerEnvTmpl = dockerEnvSSHTmpl
+		dockerSetEnvTmpl = dockerEnvSSHTmpl
 	} else {
-		dockerEnvTmpl = dockerEnvTCPTmpl
+		dockerSetEnvTmpl = dockerEnvTCPTmpl
 	}
 	envVars := dockerEnvVars(ec)
 	return shell.SetScript(ec.EnvConfig, w, dockerSetEnvTmpl, dockerShellCfgSet(ec, envVars))
@@ -336,23 +328,7 @@
 
 // dockerSetScript writes out a shell-compatible 'docker-env unset' script
 func dockerUnsetScript(ec DockerEnvConfig, w io.Writer) error {
-<<<<<<< HEAD
 	vars := dockerEnvNames(ec)
-=======
-	vars := []string{
-		constants.DockerTLSVerifyEnv,
-		constants.DockerHostEnv,
-		constants.DockerCertPathEnv,
-		constants.MinikubeActiveDockerdEnv,
-	}
-
-	if ec.noProxy {
-		k, _ := defaultNoProxyGetter.GetNoProxyVar()
-		if k != "" {
-			vars = append(vars, k)
-		}
-	}
->>>>>>> 9fc4b2c1
 	return shell.UnsetScript(ec.EnvConfig, w, vars)
 }
 
@@ -369,30 +345,23 @@
 
 // dockerEnvVars gets the necessary docker env variables to allow the use of minikube's docker daemon
 func dockerEnvVars(ec DockerEnvConfig) map[string]string {
-<<<<<<< HEAD
 	envTCP := map[string]string{
-=======
-	rt := map[string]string{
->>>>>>> 9fc4b2c1
 		constants.DockerTLSVerifyEnv:       "1",
 		constants.DockerHostEnv:            dockerURL(ec.hostIP, ec.port),
 		constants.DockerCertPathEnv:        ec.certsDir,
 		constants.MinikubeActiveDockerdEnv: ec.profile,
 	}
-<<<<<<< HEAD
 	envSSH := map[string]string{
 		constants.DockerHostEnv:            sshURL(ec.username, ec.hostname, ec.sshport),
 		constants.MinikubeActiveDockerdEnv: ec.profile,
 	}
 
-	var env map[string]string
+	var rt map[string]string
 	if ec.ssh {
-		env = envSSH
+		rt = envSSH
 	} else {
-		env = envTCP
-	}
-	return env
-=======
+		rt = envTCP
+	}
 	if os.Getenv(constants.MinikubeActiveDockerdEnv) == "" {
 		for _, env := range constants.DockerDaemonEnvs {
 			if v := oci.InitialEnv(env); v != "" {
@@ -402,7 +371,6 @@
 		}
 	}
 	return rt
->>>>>>> 9fc4b2c1
 }
 
 // dockerEnvNames gets the necessary docker env variables to reset after using minikube's docker daemon
