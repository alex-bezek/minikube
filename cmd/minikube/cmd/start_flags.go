--- conflicted
+++ resolved
@@ -151,12 +151,8 @@
 	startCmd.Flags().Bool(preload, true, "If set, download tarball of preloaded images if available to improve start time. Defaults to true.")
 	startCmd.Flags().Bool(deleteOnFailure, false, "If set, delete the current cluster if start fails and try again. Defaults to false.")
 	startCmd.Flags().Bool(forceSystemd, false, "If set, force the container runtime to use sytemd as cgroup manager. Currently available for docker and crio. Defaults to false.")
-<<<<<<< HEAD
-	startCmd.Flags().StringP(startOutput, "o", "text", "Format to print stdout in. Options include: [text,json]")
 	startCmd.Flags().StringP(containerNetwork, "", "", "Docker network to run minikube with. Only available with the docker driver. If left empty, minikube will create a new network.")
-=======
 	startCmd.Flags().StringVarP(&outputFormat, "output", "o", "text", "Format to print stdout in. Options include: [text,json]")
->>>>>>> 23d1f479
 }
 
 // initKubernetesFlags inits the commandline flags for Kubernetes related options
