--- conflicted
+++ resolved
@@ -69,11 +69,7 @@
       --insecure-registry strings         Insecure Docker registries to pass to the Docker daemon.  The default service CIDR range will automatically be added.
       --install-addons                    If set, install addons. Defaults to true. (default true)
       --interactive                       Allow user prompts for more information (default true)
-<<<<<<< HEAD
-      --iso-url strings                   Locations to fetch the minikube ISO from. (default [https://storage.googleapis.com/minikube-builds/iso/11679/minikube-v1.25.2-1648191624-11679.iso,https://github.com/kubernetes/minikube/releases/download/v1.25.2-1648191624-11679/minikube-v1.25.2-1648191624-11679.iso,https://kubernetes.oss-cn-hangzhou.aliyuncs.com/minikube/iso/minikube-v1.25.2-1648191624-11679.iso])
-=======
       --iso-url strings                   Locations to fetch the minikube ISO from. (default [https://storage.googleapis.com/minikube-builds/iso/13800/minikube-v1.25.2-1648142972-13800.iso,https://github.com/kubernetes/minikube/releases/download/v1.25.2-1648142972-13800/minikube-v1.25.2-1648142972-13800.iso,https://kubernetes.oss-cn-hangzhou.aliyuncs.com/minikube/iso/minikube-v1.25.2-1648142972-13800.iso])
->>>>>>> c9ed082e
       --keep-context                      This will keep the existing kubectl context and will create a minikube context.
       --kubernetes-version string         The Kubernetes version that the minikube VM will use (ex: v1.2.3, 'stable' for v1.23.3, 'latest' for v1.23.4-rc.0). Defaults to 'stable'.
       --kvm-gpu                           Enable experimental NVIDIA GPU support in minikube
