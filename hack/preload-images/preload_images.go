--- conflicted
+++ resolved
@@ -63,13 +63,8 @@
 
 	for _, kv := range k8sVersions {
 		for _, cr := range containerRuntimes {
-<<<<<<< HEAD
 			tf := download.TarballName(kv, cr)
-			if tarballExists(tf) {
-=======
-			tf := download.TarballName(kv)
 			if download.PreloadExists(kv, cr) {
->>>>>>> 6ef3faf6
 				fmt.Printf("A preloaded tarball for k8s version %s already exists, skipping generation.\n", kv)
 				continue
 			}
