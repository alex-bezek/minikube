--- conflicted
+++ resolved
@@ -148,15 +148,11 @@
 		klog.Infof("Starting extracting preloaded images to volume ...")
 		// Extract preloaded images to container
 		if err := oci.ExtractTarballToVolume(d.NodeConfig.OCIBinary, download.TarballPath(d.NodeConfig.KubernetesVersion, d.NodeConfig.ContainerRuntime), params.Name, d.NodeConfig.ImageDigest); err != nil {
-<<<<<<< HEAD
-			klog.Infof("Unable to extract preloaded tarball to volume: %v", err)
-=======
 			if strings.Contains(err.Error(), "No space left on device") {
 				pErr = oci.ErrInsufficientDockerStorage
 				return
 			}
-			glog.Infof("Unable to extract preloaded tarball to volume: %v", err)
->>>>>>> e573b928
+			klog.Infof("Unable to extract preloaded tarball to volume: %v", err)
 		} else {
 			klog.Infof("duration metric: took %f seconds to extract preloaded images to volume", time.Since(t).Seconds())
 		}
