/*
Copyright 2020 The Kubernetes Authors All rights reserved.

Licensed under the Apache License, Version 2.0 (the "License");
you may not use this file except in compliance with the License.
You may obtain a copy of the License at

    http://www.apache.org/licenses/LICENSE-2.0

Unless required by applicable law or agreed to in writing, software
distributed under the License is distributed on an "AS IS" BASIS,
WITHOUT WARRANTIES OR CONDITIONS OF ANY KIND, either express or implied.
See the License for the specific language governing permissions and
limitations under the License.
*/

package oci

import (
	"bufio"
	"bytes"
	"fmt"
	"os/exec"
	"strings"

	"github.com/golang/glog"
	"github.com/pkg/errors"
)

// DeleteAllVolumesByLabel deletes all volumes that have a specific label
// if there is no volume to delete it will return nil
<<<<<<< HEAD
func DeleteAllVolumesByLabel(prefix string, ociBin string, label string) []error {
=======
func DeleteAllVolumesByLabel(ociBin string, label string, warnSlow ...bool) []error {
>>>>>>> 947dc217
	var deleteErrs []error
	glog.Infof("trying to delete all %s volumes with label %s", ociBin, label)

	vs, err := allVolumesByLabel(prefix, ociBin, label)

	if err != nil {
		return []error{fmt.Errorf("listing volumes by label %q: %v", label, err)}
	}

	for _, v := range vs {
<<<<<<< HEAD
		if _, err := WarnIfSlow(prefix, ociBin, "volume", "rm", "--force", v); err != nil {
=======
		if _, err := runCmd(exec.Command(ociBin, "volume", "rm", "--force", v), warnSlow...); err != nil {
>>>>>>> 947dc217
			deleteErrs = append(deleteErrs, fmt.Errorf("deleting %q", v))
		}
	}

	return deleteErrs
}

// PruneAllVolumesByLabel deletes all volumes that have a specific label
// if there is no volume to delete it will return nil
// example: docker volume prune -f --filter label=name.minikube.sigs.k8s.io=minikube
<<<<<<< HEAD
func PruneAllVolumesByLabel(prefix string, ociBin string, label string) []error {
	var deleteErrs []error
	glog.Infof("trying to prune all %s volumes with label %s", ociBin, label)

	if _, err := WarnIfSlow(prefix, ociBin, "volume", "prune", "-f", "--filter", "label="+label); err != nil {
=======
func PruneAllVolumesByLabel(ociBin string, label string, warnSlow ...bool) []error {
	var deleteErrs []error
	glog.Infof("trying to prune all %s volumes with label %s", ociBin, label)
	cmd := exec.Command(ociBin, "volume", "prune", "-f", "--filter", "label="+label)
	if _, err := runCmd(cmd, warnSlow...); err != nil {
>>>>>>> 947dc217
		deleteErrs = append(deleteErrs, errors.Wrapf(err, "prune volume by label %s", label))
	}

	return deleteErrs
}

// allVolumesByLabel returns name of all docker volumes by a specific label
// will not return error if there is no volume found.
<<<<<<< HEAD
func allVolumesByLabel(prefix string, ociBin string, label string) ([]string, error) {
	cmd := exec.Command(prefix, ociBin, "volume", "ls", "--filter", "label="+label, "--format", "{{.Name}}")
	stdout, err := cmd.Output()
	s := bufio.NewScanner(bytes.NewReader(stdout))
=======
func allVolumesByLabel(ociBin string, label string) ([]string, error) {
	rr, err := runCmd(exec.Command(ociBin, "volume", "ls", "--filter", "label="+label, "--format", "{{.Name}}"))
	s := bufio.NewScanner(bytes.NewReader(rr.Stdout.Bytes()))
>>>>>>> 947dc217
	var vols []string
	for s.Scan() {
		v := strings.TrimSpace(s.Text())
		if v != "" {
			vols = append(vols, v)
		}
	}
	return vols, err
}

// ExtractTarballToVolume runs a docker image imageName which extracts the tarball at tarballPath
// to the volume named volumeName
func ExtractTarballToVolume(tarballPath, volumeName, imageName string) error {
	cmd := exec.Command(Docker, "run", "--rm", "--entrypoint", "/usr/bin/tar", "-v", fmt.Sprintf("%s:/preloaded.tar:ro", tarballPath), "-v", fmt.Sprintf("%s:/extractDir", volumeName), imageName, "-I", "lz4", "-xvf", "/preloaded.tar", "-C", "/extractDir")
	if _, err := runCmd(cmd); err != nil {
		return err
	}
	return nil
}

// createDockerVolume creates a docker volume to be attached to the container with correct labels and prefixes based on profile name
// Caution ! if volume already exists does NOT return an error and will not apply the minikube labels on it.
// TODO: this should be fixed as a part of https://github.com/kubernetes/minikube/issues/6530
func createDockerVolume(profile string, nodeName string) error {
	if _, err := runCmd(exec.Command(Docker, "volume", "create", nodeName, "--label", fmt.Sprintf("%s=%s", ProfileLabelKey, profile), "--label", fmt.Sprintf("%s=%s", CreatedByLabelKey, "true"))); err != nil {
		return err
	}
	return nil
}<|MERGE_RESOLUTION|>--- conflicted
+++ resolved
@@ -29,11 +29,7 @@
 
 // DeleteAllVolumesByLabel deletes all volumes that have a specific label
 // if there is no volume to delete it will return nil
-<<<<<<< HEAD
-func DeleteAllVolumesByLabel(prefix string, ociBin string, label string) []error {
-=======
-func DeleteAllVolumesByLabel(ociBin string, label string, warnSlow ...bool) []error {
->>>>>>> 947dc217
+func DeleteAllVolumesByLabel(prefix string, ociBin string, label string, warnSlow ...bool) []error {
 	var deleteErrs []error
 	glog.Infof("trying to delete all %s volumes with label %s", ociBin, label)
 
@@ -44,11 +40,7 @@
 	}
 
 	for _, v := range vs {
-<<<<<<< HEAD
-		if _, err := WarnIfSlow(prefix, ociBin, "volume", "rm", "--force", v); err != nil {
-=======
-		if _, err := runCmd(exec.Command(ociBin, "volume", "rm", "--force", v), warnSlow...); err != nil {
->>>>>>> 947dc217
+		if _, err := runCmd(exec.Command(prefix, ociBin, "volume", "rm", "--force", v), warnSlow...); err != nil {
 			deleteErrs = append(deleteErrs, fmt.Errorf("deleting %q", v))
 		}
 	}
@@ -59,19 +51,11 @@
 // PruneAllVolumesByLabel deletes all volumes that have a specific label
 // if there is no volume to delete it will return nil
 // example: docker volume prune -f --filter label=name.minikube.sigs.k8s.io=minikube
-<<<<<<< HEAD
-func PruneAllVolumesByLabel(prefix string, ociBin string, label string) []error {
+func PruneAllVolumesByLabel(prefix string, ociBin string, label string, warnSlow ...bool) []error {
 	var deleteErrs []error
 	glog.Infof("trying to prune all %s volumes with label %s", ociBin, label)
-
-	if _, err := WarnIfSlow(prefix, ociBin, "volume", "prune", "-f", "--filter", "label="+label); err != nil {
-=======
-func PruneAllVolumesByLabel(ociBin string, label string, warnSlow ...bool) []error {
-	var deleteErrs []error
-	glog.Infof("trying to prune all %s volumes with label %s", ociBin, label)
-	cmd := exec.Command(ociBin, "volume", "prune", "-f", "--filter", "label="+label)
+	cmd := exec.Command(prefix, ociBin, "volume", "prune", "-f", "--filter", "label="+label)
 	if _, err := runCmd(cmd, warnSlow...); err != nil {
->>>>>>> 947dc217
 		deleteErrs = append(deleteErrs, errors.Wrapf(err, "prune volume by label %s", label))
 	}
 
@@ -80,16 +64,9 @@
 
 // allVolumesByLabel returns name of all docker volumes by a specific label
 // will not return error if there is no volume found.
-<<<<<<< HEAD
 func allVolumesByLabel(prefix string, ociBin string, label string) ([]string, error) {
-	cmd := exec.Command(prefix, ociBin, "volume", "ls", "--filter", "label="+label, "--format", "{{.Name}}")
-	stdout, err := cmd.Output()
-	s := bufio.NewScanner(bytes.NewReader(stdout))
-=======
-func allVolumesByLabel(ociBin string, label string) ([]string, error) {
-	rr, err := runCmd(exec.Command(ociBin, "volume", "ls", "--filter", "label="+label, "--format", "{{.Name}}"))
+	rr, err := runCmd(exec.Command(prefix, ociBin, "volume", "ls", "--filter", "label="+label, "--format", "{{.Name}}"))
 	s := bufio.NewScanner(bytes.NewReader(rr.Stdout.Bytes()))
->>>>>>> 947dc217
 	var vols []string
 	for s.Scan() {
 		v := strings.TrimSpace(s.Text())
